import logging

import gurobipy as gp
import numpy as np
import pandas as pd
from gurobipy import GRB
from numpy.typing import ArrayLike

from ultrack.config.config import TrackingConfig
from ultrack.core.database import NO_PARENT
from ultrack.core.solve.solver.base_solver import BaseSolver

LOG = logging.getLogger(__name__)


class GurobiSolver(BaseSolver):
    def __init__(
        self,
        config: TrackingConfig,
    ) -> None:
        """Generic maxflow gurobi solver for cell-tracking ILP.

        Parameters
        ----------
        config : TrackingConfig
            Tracking configuration parameters.
        """

        self._config = config
        self.reset()

    def reset(self) -> None:
        """Sets model to an empty state."""
        self._model = gp.Model()
        self._nodes = []
        self._edges = {}
        self._appearances = {}
        self._disappearances = {}
        self._divisions = {}

        self._setup_model_parameters()

    def _setup_model_parameters(self) -> None:
        """Sets model parameters from configuration file."""
        self._model.ModelSense = GRB.MAXIMIZE
        self._model.Params.TimeLimit = self._config.time_limit
        self._model.Params.Threads = self._config.n_threads
        self._model.Params.Method = self._config.method
        self._model.Params.MIPGap = self._config.solution_gap

    def add_nodes(
        self, indices: ArrayLike, is_first_t: ArrayLike, is_last_t: ArrayLike
    ) -> None:
        """Add nodes slack variables to gurobi model.

        Parameters
        ----------
        indices : ArrayLike
            Nodes indices.
        is_first_t : ArrayLike
            Boolean array indicating if it belongs to first time point and it won't receive appearance penalization.
        is_last_t : ArrayLike
            Boolean array indicating if it belongs to last time point and it won't receive disappearance penalization.
        """
        if len(self._nodes) > 0:
            raise ValueError("Nodes have already been added.")

        self._assert_same_length(
            indices=indices, is_first_t=is_first_t, is_last_t=is_last_t
        )

        LOG.info(f"# {np.sum(is_first_t)} nodes at starting `t`.")
        LOG.info(f"# {np.sum(is_last_t)} nodes at last `t`.")

        appear_weight = np.logical_not(is_first_t) * self._config.appear_weight
        disappear_weight = np.logical_not(is_last_t) * self._config.disappear_weight

        indices = indices.tolist()
        self._nodes = indices  # self._model.addVars(indices, vtype=GRB.BINARY)
        self._appearances = self._model.addVars(
            indices, vtype=GRB.BINARY, obj=appear_weight.tolist()
        )
        self._disappearances = self._model.addVars(
            indices, vtype=GRB.BINARY, obj=disappear_weight.tolist()
        )
        self._divisions = self._model.addVars(
            indices, vtype=GRB.BINARY, obj=self._config.division_weight
        )

    def add_edges(
        self, sources: ArrayLike, targets: ArrayLike, weights: ArrayLike
    ) -> None:
        """Add edges to model and applies weights link function from config.

        Parameters
        ----------
        source : ArrayLike
            Array of integers indicating source indices.
        targets : ArrayLike
            Array of integers indicating target indices.
        weights : ArrayLike
            Array of weights, input to the link function.
        """
        if len(self._edges) > 0:
            raise ValueError("Edges have already been added.")

        self._assert_same_length(sources=sources, targets=targets, weights=weights)

        weights = self._config.apply_link_function(weights)

        LOG.info(f"transformed edge weights {weights}")

        variables = {(s, t): w for s, t, w in zip(sources, targets, weights)}
        self._edges = self._model.addVars(
            variables.keys(), obj=variables, vtype=GRB.BINARY
        )

    def set_standard_constraints(self) -> None:
        """Sets standard biological/flow constraints:
        - single incoming node (no fusion);
        - flow conservation (begin and end requires slack variables);
        - divisions only from existing nodes;
        """

        # flow conservation
        self._model.addConstrs(
            self._edges.sum("*", i) + self._appearances[i] + self._divisions[i]
            == self._edges.sum(i, "*") + self._disappearances[i]
            for i in self._nodes
        )

        # divisions
        self._model.addConstrs(
            self._edges.sum("*", i) + self._appearances[i] >= self._divisions[i]
            for i in self._nodes
        )

        # EXTRA CONSTRAINT NOT ON THE PAPER
        self._model.addConstrs(
            self._edges.sum(i, "*") + self._disappearances[i] <= 1.0
            for i in self._nodes
        )

    def add_overlap_constraints(self, sources: ArrayLike, targets: ArrayLike) -> None:
        """Add constraints such that `source` and `target` can't be present in the same solution.

        Parameters
        ----------
        source : ArrayLike
            Source nodes indices.
        target : ArrayLike
            Target nodes indices.
        """
<<<<<<< HEAD
        self._model.addConstrs(
            self._edges.sum("*", sources[i])
            + self._edges.sum("*", targets[i])
            + self._appearances[sources[i]]
            + self._appearances[targets[i]]
            <= 1
            for i in range(len(sources))
        )
=======
        df = pd.DataFrame({"sources": sources, "targets": targets})
        leaves = df[np.logical_not(df["sources"].isin(df["targets"]))]
        for leaf, ancestors in leaves.groupby("sources"):
            expr = self._nodes[leaf] + gp.quicksum(self._nodes[n] for n in ancestors["targets"])
            self._model.addConstr(expr <= 1)
>>>>>>> 8023857a

    def enforce_node_to_solution(self, indices: ArrayLike) -> None:
        """Constraints given nodes' variables to 1.

        Parameters
        ----------
        indices : ArrayLike
            Nodes indices.
        """
        self._model.addConstrs(
            self._edges.sum("*", i) + self._appearances[i] >= 1 for i in indices
        )

    def _set_solution_guess(self) -> None:
        # TODO
        pass

    def optimize(self) -> float:
        """Optimizes gurobi model."""
        self._model.optimize()
        return self._model.getObjective().getValue()

    def solution(self) -> pd.DataFrame:
        """Returns the nodes present on the solution.

        Returns
        -------
        pd.DataFrame
            Dataframe indexed by nodes as indices and their parent (NA if orphan).
        """
        if not (
            self._model.status == GRB.OPTIMAL or self._model.status == GRB.TIME_LIMIT
        ):
            raise ValueError(
                "Gurobi solver must be optimized before returning solution."
            )

        nodes = set()
        for k, var in self._edges.items():
            if var.X > 0.5:
                nodes.add(k[0])
                nodes.add(k[1])
        nodes = list(nodes)
        LOG.info(f"Solution nodes\n{nodes}")

        if len(nodes) == 0:
            raise ValueError("Something went wrong, nodes solution is empty.")

        nodes = pd.DataFrame(
            data=NO_PARENT,
            index=nodes,
            columns=["parent_id"],
        )

        inv_edges = np.asarray([k for k, var in self._edges.items() if var.X > 0.5])
        LOG.info(f"Solution edges\n{inv_edges}")

        if len(inv_edges) == 0:
            raise ValueError("Something went wrong, edges solution is empty")

        inv_edges = pd.DataFrame(
            data=inv_edges[:, 0],
            index=inv_edges[:, 1],
            columns=["parent_id"],
        )

        nodes.update(inv_edges)

        return nodes<|MERGE_RESOLUTION|>--- conflicted
+++ resolved
@@ -76,7 +76,9 @@
         disappear_weight = np.logical_not(is_last_t) * self._config.disappear_weight
 
         indices = indices.tolist()
-        self._nodes = indices  # self._model.addVars(indices, vtype=GRB.BINARY)
+        self._nodes = np.asarray(
+            indices, dtype=np.int64
+        )  # self._model.addVars(indices, vtype=GRB.BINARY)
         self._appearances = self._model.addVars(
             indices, vtype=GRB.BINARY, obj=appear_weight.tolist()
         )
@@ -124,21 +126,14 @@
 
         # flow conservation
         self._model.addConstrs(
-            self._edges.sum("*", i) + self._appearances[i] + self._divisions[i]
+            self._incoming_edges(i) + self._divisions[i]
             == self._edges.sum(i, "*") + self._disappearances[i]
             for i in self._nodes
         )
 
         # divisions
         self._model.addConstrs(
-            self._edges.sum("*", i) + self._appearances[i] >= self._divisions[i]
-            for i in self._nodes
-        )
-
-        # EXTRA CONSTRAINT NOT ON THE PAPER
-        self._model.addConstrs(
-            self._edges.sum(i, "*") + self._disappearances[i] <= 1.0
-            for i in self._nodes
+            self._incoming_edges(i) >= self._divisions[i] for i in self._nodes
         )
 
     def add_overlap_constraints(self, sources: ArrayLike, targets: ArrayLike) -> None:
@@ -151,22 +146,34 @@
         target : ArrayLike
             Target nodes indices.
         """
-<<<<<<< HEAD
-        self._model.addConstrs(
-            self._edges.sum("*", sources[i])
-            + self._edges.sum("*", targets[i])
-            + self._appearances[sources[i]]
-            + self._appearances[targets[i]]
-            <= 1
-            for i in range(len(sources))
-        )
-=======
         df = pd.DataFrame({"sources": sources, "targets": targets})
-        leaves = df[np.logical_not(df["sources"].isin(df["targets"]))]
+        leaves = df[np.logical_not(df["sources"].isin(df["targets"]))].copy()
         for leaf, ancestors in leaves.groupby("sources"):
-            expr = self._nodes[leaf] + gp.quicksum(self._nodes[n] for n in ancestors["targets"])
+            expr = self._incoming_edges(leaf) + gp.quicksum(
+                self._incoming_edges(n) for n in ancestors["targets"]
+            )
             self._model.addConstr(expr <= 1)
->>>>>>> 8023857a
+
+        inserted = np.concatenate(
+            (leaves["sources"].to_numpy(), np.unique(leaves["targets"].to_numpy()))
+        )
+        lonely_nodes = self._nodes[np.logical_not(np.isin(self._nodes, inserted))]
+        self._model.addConstrs(self._incoming_edges(i) <= 1 for i in lonely_nodes)
+
+    def _incoming_edges(self, node_id: int) -> gp.LinExpr:
+        """Compute expression of incoming edges of the given node.
+
+        Parameters
+        ----------
+        node_id : int
+            Node index.
+
+        Returns
+        -------
+        gp.LinExpr
+            Expression of incoming edges
+        """
+        return self._edges.sum("*", node_id) + self._appearances[node_id]
 
     def enforce_node_to_solution(self, indices: ArrayLike) -> None:
         """Constraints given nodes' variables to 1.
